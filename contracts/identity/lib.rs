--- conflicted
+++ resolved
@@ -437,7 +437,6 @@
 		}
 
 		#[ink::test]
-<<<<<<< HEAD
 		fn remove_address_works() {
 			let accounts = get_default_accounts();
 			let alice = accounts.alice;
@@ -517,7 +516,9 @@
 			assert_eq!(identity.owner_of.get(0), None);
 			assert_eq!(identity.identity_of.get(alice), None);
 			assert_eq!(identity.number_to_identity.get(0), None);
-=======
+    }
+    
+    #[ink::test]
 		fn address_size_limit_works() {
 			let polkadot = "Polkadot".to_string();
 
@@ -531,7 +532,6 @@
 				identity.add_address(polkadot.clone(), polkadot_address.clone()),
 				Err(Error::AddressSizeExceeded)
 			);
->>>>>>> 12b380d7
 		}
 
 		fn get_default_accounts() -> DefaultAccounts<DefaultEnvironment> {
