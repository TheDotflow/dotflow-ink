//! The source code of the address book contract.

#![cfg_attr(not(feature = "std"), no_std, no_main)]

<<<<<<< HEAD
use ink::prelude::vec::Vec;
=======
use common::{ensure, types::*};
use ink::prelude::vec::Vec;

>>>>>>> 84186717
#[cfg(test)]
mod tests;

mod types;

/// The maximum number of chars the nickname can hold.
const NICKNAME_LENGTH_LIMIT: u8 = 16;

#[derive(scale::Encode, scale::Decode, Debug, PartialEq)]
#[cfg_attr(feature = "std", derive(scale_info::TypeInfo))]
pub enum Error {
	/// The user already has an address book.
	AddressBookAlreadyCreated,
	/// The user doesn't have an address book yet.
	AddressBookDoesntExist,
	/// The given `IdentityNo` is not valid.
	IdentityDoesntExist,
	/// The given `IdentityNo` is not added yet.
	IdentityNotAdded,
	/// The given identity is already added.
	IdentityAlreadyAdded,
	/// The given nickname is too long.
	NickNameTooLong,
}

#[ink::contract]
mod address_book {
	use super::*;
	use crate::types::*;
	use ink::{
		env::{
			call::{build_call, ExecutionInput, Selector},
			DefaultEnvironment,
		},
		storage::Mapping,
	};

	#[ink(storage)]
	pub struct AddressBook {
		/// Each address book is associated with an `AccountId`.
		///
		/// NOTE: One account can only own one address book.
		pub(crate) address_book_of: Mapping<AccountId, AddressBookInfo>,

		/// Address of the `Identity` contract. This is set during contract
		/// deployment and can't be changed later.
		pub(crate) identity_contract: AccountId,
	}

	#[ink(event)]
	pub struct AddressBookCreated {
		#[ink(topic)]
		pub(crate) owner: AccountId,
	}

	#[ink(event)]
	pub struct AddressBookRemoved {
		#[ink(topic)]
		pub(crate) owner: AccountId,
	}

	#[ink(event)]
	pub struct IdentityAdded {
		pub(crate) owner: AccountId,
		pub(crate) identity: IdentityNo,
	}

	#[ink(event)]
	pub struct NickNameUpdated {
		#[ink(topic)]
		pub(crate) identity_no: IdentityNo,
		pub(crate) new_nickname: Option<Nickname>,
	}

	#[ink(event)]
	pub struct IdentityRemoved {
		pub(crate) owner: AccountId,
		pub(crate) identity: IdentityNo,
	}

	impl AddressBook {
		/// Constructor
		/// Instantiate with the address of `Identity` contract.
		#[ink(constructor)]
		pub fn new(identity_contract: AccountId) -> Self {
			AddressBook { address_book_of: Default::default(), identity_contract }
		}

<<<<<<< HEAD
		/// Creates an address book for a user.
=======
		/// Returns the address of the identity contract that is used by the
		/// address book.
		#[ink(message)]
		pub fn identity_contract(&self) -> AccountId {
			self.identity_contract
		}

		/// Creates an address book for a user
>>>>>>> 84186717
		#[ink(message)]
		pub fn create_address_book(&mut self) -> Result<(), Error> {
			let caller = self.env().caller();

			ensure!(self.address_book_of.get(caller).is_none(), Error::AddressBookAlreadyCreated);
			self.address_book_of
				.insert(caller, &AddressBookInfo { identities: Default::default() });

			ink::env::emit_event::<DefaultEnvironment, _>(AddressBookCreated { owner: caller });

			Ok(())
		}

		/// Removes the address book of a user.
		#[ink(message)]
		pub fn remove_address_book(&mut self) -> Result<(), Error> {
			let caller = self.env().caller();

			ensure!(self.address_book_of.get(caller).is_some(), Error::AddressBookDoesntExist);

			self.address_book_of.remove(caller);

			ink::env::emit_event::<DefaultEnvironment, _>(AddressBookRemoved { owner: caller });

			Ok(())
		}

		/// Adds an identity to the user's address book.
		#[ink(message)]
		pub fn add_identity(
			&mut self,
			identity_no: IdentityNo,
			nickname: Option<Nickname>,
		) -> Result<(), Error> {
			let caller = self.env().caller();
			let mut address_book: AddressBookInfo = self
				.address_book_of
				.get(caller)
				.map_or(Err(Error::AddressBookDoesntExist), Ok)?;

			let identity = build_call::<DefaultEnvironment>()
				.call(self.identity_contract)
				.gas_limit(0)
				.exec_input(
					ExecutionInput::new(Selector::new(ink::selector_bytes!("identity")))
						.push_arg(identity_no),
				)
				.returns::<Option<()>>()
				.invoke();

			ensure!(identity.is_some(), Error::IdentityDoesntExist);

			address_book.add_identity(identity_no, nickname)?;
			self.address_book_of.insert(caller, &address_book);

			ink::env::emit_event::<DefaultEnvironment, _>(IdentityAdded {
				owner: caller,
				identity: identity_no,
			});

			Ok(())
		}

		/// Removes an identity from the user's address book.
		#[ink(message)]
		pub fn remove_identity(&mut self, identity_no: IdentityNo) -> Result<(), Error> {
			let caller = self.env().caller();

			let mut address_book: AddressBookInfo = self
				.address_book_of
				.get(caller)
				.map_or(Err(Error::AddressBookDoesntExist), Ok)?;

			address_book.remove_identity(identity_no)?;
			self.address_book_of.insert(caller, &address_book);

			self.env().emit_event(IdentityRemoved { owner: caller, identity: identity_no });

			Ok(())
		}

		/// Update nickname of an identity.
		#[ink(message)]
		pub fn update_nickname(
			&mut self,
			identity_no: IdentityNo,
			new_nickname: Option<Nickname>,
		) -> Result<(), Error> {
			let caller = self.env().caller();
			let mut address_book = self
				.address_book_of
				.get(caller)
				.map_or(Err(Error::AddressBookDoesntExist), Ok)?;

			address_book.update_nickname(identity_no, new_nickname.clone())?;
			self.address_book_of.insert(caller, &address_book);

			ink::env::emit_event::<DefaultEnvironment, _>(NickNameUpdated {
				identity_no,
				new_nickname,
			});

			Ok(())
		}

		/// Returns the identities stored in the address book of a user.
		#[ink(message)]
		pub fn identities_of(&self, account: AccountId) -> Vec<IdentityRecord> {
			if let Some(address_book) = self.address_book_of.get(account) {
				address_book.identities
			} else {
				Vec::default()
			}
		}
	}

	#[cfg(all(test, feature = "e2e-tests"))]
	mod e2e_tests {
		use super::*;
		use identity::IdentityRef;
		use ink_e2e::build_message;

		type E2EResult<T> = std::result::Result<T, Box<dyn std::error::Error>>;

		#[ink_e2e::test]
		async fn constructor_works(mut client: ink_e2e::Client<C, E>) -> E2EResult<()> {
			let identity_constructor = IdentityRef::new();

			let identity_acc_id = client
				.instantiate("identity", &ink_e2e::alice(), identity_constructor, 0, None)
				.await
				.expect("instantiate failed")
				.account_id;

			let book_constructor = AddressBookRef::new(identity_acc_id);

			let book_acc_id = client
				.instantiate("address-book", &ink_e2e::alice(), book_constructor, 0, None)
				.await
				.expect("instantiate failed")
				.account_id;

			let get_identity_contract = build_message::<AddressBookRef>(book_acc_id.clone())
				.call(|address_book| address_book.identity_contract());

			let get_identity_contract_result = client
				.call_dry_run(&ink_e2e::bob(), &get_identity_contract, 0, None)
				.await
				.return_value();
			assert_eq!(get_identity_contract_result, identity_acc_id);

			Ok(())
		}

		#[ink_e2e::test]
		async fn add_identity_works(mut client: ink_e2e::Client<C, E>) -> E2EResult<()> {
			let identity_constructor = IdentityRef::new();

			let identity_acc_id = client
				.instantiate("identity", &ink_e2e::alice(), identity_constructor, 0, None)
				.await
				.expect("instantiate failed")
				.account_id;

			let book_constructor = AddressBookRef::new(identity_acc_id);

			let book_acc_id = client
				.instantiate("address-book", &ink_e2e::alice(), book_constructor, 0, None)
				.await
				.expect("instantiate failed")
				.account_id;

			// Alice creates an address book
			let create_address_book_call = build_message::<AddressBookRef>(book_acc_id)
				.call(|address_book| address_book.create_address_book());
			client
				.call(&ink_e2e::alice(), create_address_book_call, 0, None)
				.await
				.expect("failed to create an address book");

			// Error: Alice tries to add an identity that hasn't been created yet.

			let add_identity_call = build_message::<AddressBookRef>(book_acc_id)
				.call(|address_book| address_book.add_identity(0, Some("bob".to_string())));
			assert!(client.call(&ink_e2e::alice(), add_identity_call, 0, None).await.is_err());

			// Bob creates his identity
			let create_identity_call = build_message::<IdentityRef>(identity_acc_id)
				.call(|identity| identity.create_identity());
			client
				.call(&ink_e2e::bob(), create_identity_call, 0, None)
				.await
				.expect("failed to create an identity");

			// Alice adds an identity with too long nickname
			let add_identity_with_too_long_nickname_call =
				build_message::<AddressBookRef>(book_acc_id).call(|address_book| {
					address_book.add_identity(
						0, // identityNo
						Some(
							String::from_utf8(vec![b'a'; (NICKNAME_LENGTH_LIMIT + 1) as usize])
								.unwrap(),
						),
					)
				});

			// The nickname of the identity has to be less or equal to the `NICKNAME_LENGTH_LIMIT`.
			assert!(client
				.call(&ink_e2e::alice(), add_identity_with_too_long_nickname_call, 0, None)
				.await
				.is_err());

			// Now Alice can successfully add Bob's identity to the address book.
			let add_identity_call = build_message::<AddressBookRef>(book_acc_id)
				.call(|address_book| address_book.add_identity(0, Some("bob".to_string())));
			client
				.call(&ink_e2e::alice(), add_identity_call, 0, None)
				.await
				.expect("Failed to add an identity into an address book");

			// Check contract storage
			let call_identities_of_alice =
				build_message::<AddressBookRef>(book_acc_id).call(|address_book| {
					address_book.identities_of(ink_e2e::account_id(ink_e2e::AccountKeyring::Alice))
				});

			let identities = client
				.call(&ink_e2e::alice(), call_identities_of_alice, 0, None)
				.await
				.expect("Failed to get identities of alice")
				.return_value();

			assert_eq!(identities, vec![(Some("bob".to_string()), 0)]);

			// Error: Cannot add the same identity twice.
			let call_add_same_identity_twice = build_message::<AddressBookRef>(book_acc_id)
				.call(|address_book| address_book.add_identity(0, Some("bob".to_string())));
			assert!(client
				.call(&ink_e2e::alice(), call_add_same_identity_twice, 0, None)
				.await
				.is_err());

			Ok(())
		}

		#[ink_e2e::test]
		async fn update_nickname_works(mut client: ink_e2e::Client<C, E>) -> E2EResult<()> {
			let identity_constructor = IdentityRef::new();

			let identity_acc_id = client
				.instantiate("identity", &ink_e2e::alice(), identity_constructor, 0, None)
				.await
				.expect("instantiate failed")
				.account_id;

			let book_constructor = AddressBookRef::new(identity_acc_id);

			let book_acc_id = client
				.instantiate("address-book", &ink_e2e::alice(), book_constructor, 0, None)
				.await
				.expect("instantiate failed")
				.account_id;

			// Alice creates an address book
			let create_address_book_call = build_message::<AddressBookRef>(book_acc_id)
				.call(|address_book| address_book.create_address_book());
			client
				.call(&ink_e2e::alice(), create_address_book_call, 0, None)
				.await
				.expect("failed to create an address book");

			// Bob creates his identity
			let create_identity_call = build_message::<IdentityRef>(identity_acc_id)
				.call(|identity| identity.create_identity());
			client
				.call(&ink_e2e::bob(), create_identity_call, 0, None)
				.await
				.expect("failed to create an identity");

			// Alice adds Bob's identity to the address book.
			let add_identity_call = build_message::<AddressBookRef>(book_acc_id)
				.call(|address_book| address_book.add_identity(0, Some("bob".to_string())));
			client
				.call(&ink_e2e::alice(), add_identity_call, 0, None)
				.await
				.expect("Failed to add an identity into an address book");

			// Error: Cannot update the nickname of an identity not added to the address book
			let update_nick_name_invalid_identity = build_message::<AddressBookRef>(book_acc_id)
				.call(|address_book| {
					address_book.update_nickname(1, Some("new_nickname".to_string()))
				});

			assert!(client
				.call(&ink_e2e::alice(), update_nick_name_invalid_identity, 0, None)
				.await
				.is_err());

			// Error: Length of the new nickname is too long
			let update_nick_name_too_long =
				build_message::<AddressBookRef>(book_acc_id).call(|address_book| {
					address_book.update_nickname(
						0,
						Some(
							String::from_utf8(vec![b'a'; (NICKNAME_LENGTH_LIMIT + 1) as usize])
								.unwrap(),
						),
					)
				});

			assert!(client
				.call(&ink_e2e::alice(), update_nick_name_too_long, 0, None)
				.await
				.is_err());

			// Success: update nickname
			let call_update_nickname =
				build_message::<AddressBookRef>(book_acc_id).call(|address_book| {
					address_book.update_nickname(0, Some("new_nickname".to_string()))
				});

			client
				.call(&ink_e2e::alice(), call_update_nickname, 0, None)
				.await
				.expect("Failed to update the nickname");

			// Check contract storage
			let call_identities_of_alice =
				build_message::<AddressBookRef>(book_acc_id).call(|address_book| {
					address_book.identities_of(ink_e2e::account_id(ink_e2e::AccountKeyring::Alice))
				});

			let identities = client
				.call(&ink_e2e::alice(), call_identities_of_alice, 0, None)
				.await
				.expect("Failed to get identities of alice")
				.return_value();

			assert_eq!(identities, vec![(Some("new_nickname".to_string()), 0)]);

			Ok(())
		}
	}
}<|MERGE_RESOLUTION|>--- conflicted
+++ resolved
@@ -2,13 +2,9 @@
 
 #![cfg_attr(not(feature = "std"), no_std, no_main)]
 
-<<<<<<< HEAD
-use ink::prelude::vec::Vec;
-=======
 use common::{ensure, types::*};
 use ink::prelude::vec::Vec;
 
->>>>>>> 84186717
 #[cfg(test)]
 mod tests;
 
@@ -97,9 +93,6 @@
 			AddressBook { address_book_of: Default::default(), identity_contract }
 		}
 
-<<<<<<< HEAD
-		/// Creates an address book for a user.
-=======
 		/// Returns the address of the identity contract that is used by the
 		/// address book.
 		#[ink(message)]
@@ -107,8 +100,7 @@
 			self.identity_contract
 		}
 
-		/// Creates an address book for a user
->>>>>>> 84186717
+		/// Creates an address book for a user.
 		#[ink(message)]
 		pub fn create_address_book(&mut self) -> Result<(), Error> {
 			let caller = self.env().caller();
