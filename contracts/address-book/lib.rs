--- conflicted
+++ resolved
@@ -108,11 +108,7 @@
 			self.identity_contract
 		}
 
-<<<<<<< HEAD
-		/// Creates an address book for a user.
-=======
 		/// Creates an address book for the caller.
->>>>>>> cc7d8a48
 		#[ink(message)]
 		pub fn create_address_book(&mut self) -> Result<(), Error> {
 			let caller = self.env().caller();
@@ -127,11 +123,7 @@
 			Ok(())
 		}
 
-<<<<<<< HEAD
-		/// Removes the address book of a user.
-=======
 		/// Removes the address book of the caller.
->>>>>>> cc7d8a48
 		#[ink(message)]
 		pub fn remove_address_book(&mut self) -> Result<(), Error> {
 			let caller = self.env().caller();
