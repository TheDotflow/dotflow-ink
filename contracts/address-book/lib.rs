--- conflicted
+++ resolved
@@ -2,11 +2,7 @@
 
 #![cfg_attr(not(feature = "std"), no_std, no_main)]
 
-<<<<<<< HEAD
-use ink::prelude::vec::Vec;
-=======
 use ink::prelude::{vec::Vec};
->>>>>>> ad88954a
 #[cfg(test)]
 mod tests;
 
@@ -173,7 +169,6 @@
 				Vec::default()
 			}
 		}
-<<<<<<< HEAD
 	}
 
 	#[cfg(all(test, feature = "e2e-tests"))]
@@ -213,7 +208,5 @@
 
 			Ok(())
 		}
-=======
->>>>>>> ad88954a
 	}
 }